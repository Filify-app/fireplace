use std::collections::HashMap;
use std::fmt::Display;
use std::future;
use std::pin::Pin;

use anyhow::{anyhow, Context};
use firestore_grpc::tonic;
use firestore_grpc::v1::firestore_client::FirestoreClient as GrpcFirestoreClient;
use firestore_grpc::v1::precondition::ConditionType;
use firestore_grpc::v1::run_query_request::QueryType;
use firestore_grpc::v1::structured_aggregation_query::aggregation;
use firestore_grpc::v1::structured_query::CollectionSelector;
use firestore_grpc::v1::value::ValueType;
use firestore_grpc::v1::{
    batch_get_documents_response, run_aggregation_query_request, structured_aggregation_query,
    BatchGetDocumentsRequest, CreateDocumentRequest, DeleteDocumentRequest, DocumentMask,
    Precondition, RunAggregationQueryRequest, RunQueryRequest, StructuredAggregationQuery,
    StructuredQuery, UpdateDocumentRequest,
};
use firestore_grpc::{
    tonic::{
        codegen::InterceptedService, metadata::MetadataValue, transport::Channel, Request, Status,
    },
    v1::GetDocumentRequest,
};
use futures::{Stream, StreamExt, TryStreamExt};
use serde::de::DeserializeOwned;
use serde::{Deserialize, Serialize};

use crate::error::FirebaseError;
use crate::firestore::serde::deserialize_firestore_document_fields;
use crate::ServiceAccount;

use super::query::{try_into_grpc_filter, ApiQueryOptions, Filter, FirestoreQuery};
use super::reference::{CollectionReference, DocumentReference};
use super::serde::{strip_reference_prefix, DocumentSerializer};
use super::token_provider::FirestoreTokenProvider;

mod options;

pub use options::FirestoreClientOptions;

type FirebaseStream<'i, T, E> = Pin<Box<dyn Stream<Item = Result<T, E>> + Send + 'i>>;

type InterceptorFunction = Box<dyn FnMut(Request<()>) -> Result<Request<()>, Status> + Send>;

pub struct FirestoreClient {
    options: FirestoreClientOptions,
    client: GrpcFirestoreClient<InterceptedService<Channel, InterceptorFunction>>,
    grpc_channel: Channel,
    project_id: String,
    token_provider: FirestoreTokenProvider,
    database_path: String,
    root_resource_path: String,
}

#[derive(Eq, PartialEq, Debug)]
pub struct FirestoreDocument<T> {
    /// The resource name of the document, for example
    /// `projects/{project_id}/databases/{database_id}/documents/{document_path}`.
    pub id: String,
    /// The deserialized document data.
    pub data: T,
    /// The time at which the document was created, in seconds of UTC time since Unix epoch.
    pub create_time: Option<i64>,
    /// The time at which the document was last updated, in seconds of UTC time since Unix epoch.
    pub update_time: Option<i64>,
}

impl Clone for FirestoreClient {
    fn clone(&self) -> Self {
        Self::from_channel(
            self.grpc_channel.clone(),
            self.token_provider.clone(),
            &self.project_id,
            self.options.clone(),
        )
    }
}

impl<T> FirestoreDocument<T> {
    /// Obtain a document reference to this document. May fail if the resource
    /// path is invalid.
    pub fn document_reference(&self) -> Result<DocumentReference, FirebaseError> {
        let stripped_of_resource = strip_reference_prefix(&self.id);
        let doc_ref = DocumentReference::try_from(stripped_of_resource)?;
        Ok(doc_ref)
    }
}

fn create_auth_interceptor(mut token_provider: FirestoreTokenProvider) -> InterceptorFunction {
    Box::new(move |mut req: Request<()>| {
        let token = token_provider
            .get_token()
            .map_err(|_| Status::unauthenticated("Could not get token from token provider"))?;

        let bearer_token = format!("Bearer {token}");
        let mut header_value = MetadataValue::from_str(&bearer_token).map_err(|_| {
            Status::unauthenticated("Failed to construct metadata value for authorization token")
        })?;
        header_value.set_sensitive(true);

        req.metadata_mut().insert("authorization", header_value);

        Ok(req)
    })
}

impl FirestoreClient {
    /// Initialise a new client that can be used to interact with a Firestore
    /// database.
    pub async fn initialise(
        service_account: ServiceAccount,
        options: FirestoreClientOptions,
    ) -> Result<Self, FirebaseError> {
        let channel = Channel::from_shared(options.host_url.clone())
            .context("Failed to create gRPC channel")?
            .connect()
            .await
            .context("Failed to create channel to endpoint")?;

        let project_id = service_account.project_id.clone();
        let token_provider = FirestoreTokenProvider::new(service_account);

        Ok(Self::from_channel(
            channel,
            token_provider,
            &project_id,
            options,
        ))
    }

    fn from_channel(
        channel: Channel,
        token_provider: FirestoreTokenProvider,
        project_id: &str,
        options: FirestoreClientOptions,
    ) -> Self {
        // Cloning a channel is supposedly very cheap and encouraged be tonic's
        // documentation.
        let service = GrpcFirestoreClient::with_interceptor(
            channel.clone(),
            create_auth_interceptor(token_provider.clone()),
        );

<<<<<<< HEAD
        let database_path = format!("projects/{project_id}/databases/(default)");
        let root_resource_path = format!("{database_path}/documents");
=======
        let resource_path = format!("projects/{project_id}/databases/(default)/documents");
>>>>>>> 5702c6c2

        Self {
            client: service,
            project_id: project_id.to_string(),
            token_provider,
            grpc_channel: channel,
            database_path,
            root_resource_path,
            options,
        }
    }

    /// Retrieve a document from Firestore at the given document reference.
    ///
    /// # Examples
    ///
    /// ```
    /// # #[tokio::main]
    /// # async fn main() {
    /// # use serde::{Serialize, Deserialize};
    /// # use fireplace::firestore::collection;
    /// # let mut client = fireplace::firestore::test_helpers::initialise().await.unwrap();
    /// #
    /// #[derive(Debug, Serialize, Deserialize, PartialEq)]
    /// struct Person {
    ///    name: String,
    /// }
    ///
    /// let collection_ref = collection("people");
    ///
    /// // First we create the document in the database
    /// let doc_id = client
    ///    .create_document(&collection_ref, &Person { name: "Luke Skywalker".to_string() })
    ///    .await
    ///    .unwrap();
    ///
    /// // Then we can retrieve it
    /// let doc_ref = collection_ref.doc(doc_id);
    /// let doc = client
    ///     .get_document(&doc_ref)
    ///     .await
    ///     .unwrap();
    ///
    /// assert_eq!(
    ///     doc,
    ///     Some(Person { name: "Luke Skywalker".to_string() })
    /// );
    ///
    /// // This document doesn't exist in the database, so we get a None.
    /// let doc_ref = collection("people").doc("luke-right-hand");
    /// let doc = client
    ///     .get_document::<Person>(&doc_ref)
    ///     .await
    ///     .unwrap();
    ///
    /// assert_eq!(doc, None);
    /// # }
    /// ```
    pub async fn get_document<'de, T: Deserialize<'de>>(
        &mut self,
        doc_ref: &DocumentReference,
    ) -> Result<Option<T>, FirebaseError> {
        let request = GetDocumentRequest {
            name: self.get_name_with(doc_ref),
            mask: None,
            consistency_selector: None,
        };

        let res = self.client.get_document(request).await;

        match res {
            Ok(res) => {
                let doc = res.into_inner();
                let deserialized = deserialize_firestore_document_fields::<T>(doc.fields)
                    .map_err(|e| serde_err_with_doc(e, &doc.name))?;
                Ok(Some(deserialized))
            }
            Err(err) if err.code() == tonic::Code::NotFound => Ok(None),
            Err(err) => Err(anyhow!(err).into()),
        }
    }

    /// Creates a document in Firestore in the given collection, letting
    /// Firestore generate the ID for you. The ID of the created document will
    /// be returned.
    ///
    /// Returns an error if the document already exists.
    ///
    /// # Examples
    ///
    /// ```
    /// # #[tokio::main]
    /// # async fn main() {
    /// # use fireplace::firestore::collection;
    /// # let mut client = fireplace::firestore::test_helpers::initialise().await.unwrap();
    /// #
    /// let collection_ref = collection("greetings");
    /// let doc_to_create = serde_json::json!({ "message": "Hi Mom!" });
    ///
    /// let first_doc_id = client
    ///     .create_document(&collection_ref, &doc_to_create)
    ///     .await
    ///     .unwrap();
    ///
    /// println!("Created document with ID: {}", first_doc_id);
    /// # }
    /// ```
    pub async fn create_document<T: Serialize>(
        &mut self,
        collection_ref: &CollectionReference,
        document: &T,
    ) -> Result<String, FirebaseError> {
        self.create_document_internal(collection_ref, None, document)
            .await
    }

    /// Creates a document in Firestore at the given document reference.
    /// Returns the ID of the created document.
    ///
    /// Returns an error if the document already exists.
    ///
    /// # Examples
    ///
    /// ```
    /// # #[tokio::main]
    /// # async fn main() {
    /// # use fireplace::{firestore::collection, error::FirebaseError};
    /// # let mut client = fireplace::firestore::test_helpers::initialise().await.unwrap();
    /// #
    /// let collection_ref = collection("greetings");
    /// let doc_to_create = serde_json::json!({ "message": "Hi Mom!" });
    ///
    /// let first_doc_id = client
    ///     .create_document(&collection_ref, &doc_to_create)
    ///     .await
    ///     .unwrap();
    ///
    /// // If we create another document with the same ID, it should fail
    /// let second_create_result = client
    ///     .create_document_at_ref(&collection_ref.doc(first_doc_id), &doc_to_create)
    ///     .await;
    ///
    /// assert!(matches!(
    ///     second_create_result.unwrap_err(),
    ///     FirebaseError::DocumentAlreadyExists(_),
    /// ));
    /// # }
    /// ```
    pub async fn create_document_at_ref<T: Serialize>(
        &mut self,
        doc_ref: &DocumentReference,
        document: &T,
    ) -> Result<String, FirebaseError> {
        self.create_document_internal(&doc_ref.parent(), Some(doc_ref.id().to_string()), document)
            .await
    }

    async fn create_document_internal<T: Serialize>(
        &mut self,
        collection_ref: &CollectionReference,
        document_id: Option<String>,
        document: &T,
    ) -> Result<String, FirebaseError> {
        // We should provide no name or timestamps when creating a document
        // according to Google's Firestore API reference.
        let doc = self.serializer().serialize(document)?;

        let (parent, collection_name) = self.split_collection_parent_and_name(collection_ref);
        let request = CreateDocumentRequest {
            parent,
            collection_id: collection_name,
            // Passing an empty string means that Firestore will generate a
            // document ID for us.
            document_id: document_id.unwrap_or_default(),
            document: Some(doc),
            mask: Some(DocumentMask {
                field_paths: vec![],
            }),
        };

        let res = self.client.create_document(request).await;

        match res {
            Ok(r) => {
                let created_doc = r.into_inner();
                let created_doc_id = created_doc
                    .name
                    .rsplit_once('/')
                    .map(|(_, id)| id.to_string())
                    .context("Could not get document ID from resource path")?;
                Ok(created_doc_id)
            }
            Err(err) if err.code() == tonic::Code::AlreadyExists => Err(
                FirebaseError::DocumentAlreadyExists(err.message().to_string()),
            ),
            Err(err) => Err(anyhow!(err).into()),
        }
    }

    /// Sets a document at the given document reference. If it doesn't already,
    /// exist, it is created - and if it does exist already, it is overwritten.
    ///
    /// # Examples
    ///
    /// ```
    /// # #[tokio::main]
    /// # async fn main() {
    /// # use fireplace::firestore::collection;
    /// # let mut client = fireplace::firestore::test_helpers::initialise().await.unwrap();
    /// #
    /// let doc_ref = collection("greetings").doc("some-doc-id-to-set");
    /// let doc = serde_json::json!({ "message": "Hello, world!".to_string() });
    ///
    /// // We can upsert the document in the database
    /// client.set_document(&doc_ref, &doc).await.unwrap();
    ///
    /// // We can write to the same document reference again, and it will overwrite
    /// // the existing value document
    /// client.set_document(&doc_ref, &doc).await.unwrap();
    /// # }
    /// ```
    pub async fn set_document<T: Serialize>(
        &mut self,
        doc_ref: &DocumentReference,
        document: &T,
    ) -> Result<(), FirebaseError> {
        let name = self.get_name_with(doc_ref);
        let doc = self.serializer().name(name).serialize(document)?;

        let request = UpdateDocumentRequest {
            document: Some(doc),
            update_mask: None,
            mask: Some(DocumentMask {
                field_paths: vec![],
            }),
            current_document: None,
        };

        self.client
            .update_document(request)
            .await
            .map_err(|err| anyhow!(err))?;

        Ok(())
    }

    /// Similar to [`set_document`](Self::set_document) but only upserts the
    /// fields specified in the `fields` argument.
    ///
    /// Generic type parameters: `I` for the input type that's to be serialized
    /// and `O` for the returned (full) document that should be deserialized.
    ///
    /// # Field selectors
    ///
    /// A simple field name contains only characters `a` to `z`, `A` to `Z`, `0`
    /// to `9`, or `_`, and must not start with `0` to `9`. For example,
    /// `foo_bar_17`.
    ///
    /// Field names matching the regular expression `__.*__` are reserved.
    /// Reserved field names are forbidden except in certain documented
    /// contexts. The map keys, represented as UTF-8, must not exceed 1,500
    /// bytes and cannot be empty.
    ///
    /// Field paths may be used in other contexts to refer to structured fields
    /// defined here. For map-like values, the field path is represented by the
    /// simple or quoted field names of the containing fields, delimited by `.`.
    /// For example, the field `"foo": { "x&y": "hello" }` would be represented
    /// by the field path `foo.x&y`.
    ///
    /// The above is a slightly modified description from the [Firestore API reference](https://firebase.google.com/docs/firestore/reference/rpc/google.firestore.v1#document).
    ///
    /// # Examples
    ///
    /// ```
    /// # #[tokio::main]
    /// # async fn main() {
    /// # use serde::{Deserialize, Serialize};
    /// # use fireplace::firestore::collection;
    /// # let mut client = fireplace::firestore::test_helpers::initialise().await.unwrap();
    /// #
    /// #[derive(Debug, Serialize, Deserialize, PartialEq)]
    /// struct TestType {
    ///     label: String,
    ///     nested: NestedItem,
    /// }
    ///
    /// #[derive(Debug, Serialize, Deserialize, PartialEq)]
    /// #[serde(rename_all = "camelCase")]
    /// struct NestedItem {
    ///     field_a: String,
    ///     field_b: String,
    /// }
    ///
    /// // First, we set a document in the database
    /// let doc_ref = collection("greetings").doc("some-doc-id-to-set-merge");
    /// client
    ///     .set_document(
    ///         &doc_ref,
    ///         &TestType {
    ///             label: "Hello".to_string(),
    ///             nested: NestedItem {
    ///                 field_a: "A".to_string(),
    ///                 field_b: "B".to_string(),
    ///             },
    ///         },
    ///     )
    ///     .await
    ///     .unwrap();
    ///
    /// // Then we can update some fields of a document in the database. For
    /// // example, we can specify a top-level field ("label") or a nested field
    /// // ("nested.fieldA").
    /// let updated_doc: TestType = client
    ///     .set_document_merge(
    ///         &doc_ref,
    ///         &TestType {
    ///             label: "World".to_string(),
    ///             nested: NestedItem {
    ///                 field_a: "C".to_string(),
    ///                 field_b: "D".to_string(),
    ///             },
    ///         },
    ///         &["label", "nested.fieldB"],
    ///     )
    ///     .await
    ///     .unwrap();
    ///
    /// // Only the specified fields are updated. Despite `nested.field_a` having a
    /// // new value in the update, the value in the database is not changed.
    /// assert_eq!(
    ///     updated_doc,
    ///     TestType {
    ///         label: "World".to_string(),
    ///         nested: NestedItem {
    ///             field_a: "A".to_string(), // Notice this field did not change
    ///             field_b: "D".to_string(),
    ///         },
    ///     }
    /// );
    /// # }
    /// ```
    pub async fn set_document_merge<'de, I: Serialize, O: Deserialize<'de>>(
        &mut self,
        doc_ref: &DocumentReference,
        document: &I,
        // In reality we need a `Vec<String>`, but in by far most of the use-
        // cases, the user will be hard-coding the field names, so this makes
        // it much easier to just do that.
        fields: &[&str],
    ) -> Result<O, FirebaseError> {
        self.set_document_merge_internal(doc_ref, document, fields, None)
            .await
    }

    async fn set_document_merge_internal<'de, I: Serialize, O: Deserialize<'de>>(
        &mut self,
        doc_ref: &DocumentReference,
        document: &I,
        fields: &[&str],
        current_document_precondition: Option<Precondition>,
    ) -> Result<O, FirebaseError> {
        let name = self.get_name_with(doc_ref);
        let doc = self.serializer().name(name).serialize(document)?;

        let request = UpdateDocumentRequest {
            document: Some(doc),
            update_mask: Some(DocumentMask {
                field_paths: fields.iter().map(|s| s.to_string()).collect(),
            }),
            mask: None,
            current_document: current_document_precondition,
        };

        let res = self
            .client
            .update_document(request)
            .await
            .map_err(not_found_err())?;

        let doc = res.into_inner();
        let deserialized = deserialize_firestore_document_fields::<O>(doc.fields)
            .map_err(|e| serde_err_with_doc(e, &doc.name))?;

        Ok(deserialized)
    }

    /// Updates a document at the given document reference. Differs from
    /// [`set_document`](Self::set_document), in that this function assumes
    /// that the document already exists, and will return a
    /// [`DocumentNotfound`](FirebaseError::DocumentNotfound) error
    /// if it cannot be found.
    ///
    /// # Examples
    /// ```
    /// # use fireplace::{firestore::collection, error::FirebaseError};
    /// # use serde::{Deserialize, Serialize};
    /// #
    /// # #[tokio::main]
    /// # async fn main() -> Result<(), Box<dyn std::error::Error>> {
    /// # let mut client = fireplace::firestore::test_helpers::initialise().await.unwrap();
    /// #
    /// #[derive(Debug, Serialize, Deserialize, PartialEq)]
    /// struct Person {
    ///     name: String,
    ///     age: u32,
    /// }
    ///
    /// let doc_ref = collection("people").doc("jake");
    /// let mut jake = Person {
    ///     name: "Jake".to_string(),
    ///     age: 30,
    /// };
    ///
    /// // We set a document in the database
    /// client.set_document(&doc_ref, &jake).await?;
    ///
    /// // Then we update the document
    /// jake.age = 31;
    /// client.update_document(&doc_ref, &jake).await?;
    ///
    /// // We see that the document has been updated in the database
    /// assert_eq!(Some(jake), client.get_document(&doc_ref).await?);
    ///
    /// let doc_ref = collection("people").doc("mary");
    /// let mary = Person {
    ///     name: "Mary".to_string(),
    ///     age: 25,
    /// };
    ///
    /// // If we try to update a document that does not exist, we get an error
    /// let result = client.update_document(&doc_ref, &mary).await;
    /// assert!(matches!(
    ///     result.unwrap_err(),
    ///     FirebaseError::DocumentNotfound(_),
    /// ));
    /// # Ok(())
    /// # }
    /// ```
    pub async fn update_document<T: Serialize>(
        &mut self,
        doc_ref: &DocumentReference,
        document: &T,
    ) -> Result<(), FirebaseError> {
        let name = self.get_name_with(doc_ref);
        let doc = self.serializer().name(name).serialize(document)?;

        let request = UpdateDocumentRequest {
            document: Some(doc),
            update_mask: None,
            mask: Some(DocumentMask {
                field_paths: vec![],
            }),
            current_document: document_exists_precondition(),
        };

        self.client
            .update_document(request)
            .await
            .map_err(not_found_err())?;

        Ok(())
    }

    /// Similar to [`update_document`](Self::update_document) but only updates
    /// the fields specified in the `fields` argument. Differs from
    /// [`set_document_merge`](Self::set_document_merge) in that this function
    /// assumes that the document already exists, and will return a
    /// [`DocumentNotfound`](FirebaseError::DocumentNotfound) error if it does
    /// not exist.
    ///
    /// # Examples
    ///
    /// Refer to the [`set_document_merge`](Self::set_document_merge) docs for
    /// information about specifying fields.
    ///
    /// ```
    /// # #[tokio::main]
    /// # async fn main() {
    /// use fireplace::error::FirebaseError;
    /// use fireplace::firestore::collection;
    /// use serde::{Deserialize, Serialize};
    /// let mut client = fireplace::firestore::test_helpers::initialise()
    ///     .await
    ///     .unwrap();
    ///
    /// #[derive(Debug, Serialize, Deserialize, PartialEq)]
    /// struct TestType {
    ///     label: String,
    ///     nested: NestedItem,
    /// }
    ///
    /// #[derive(Debug, Serialize, Deserialize, PartialEq)]
    /// #[serde(rename_all = "camelCase")]
    /// struct NestedItem {
    ///     field_a: String,
    ///     field_b: String,
    /// }
    ///
    /// // First, we set a document in the database
    /// let doc_ref = collection("greetings").doc("some-doc-id-to-update-merge");
    /// client
    ///     .set_document(
    ///         &doc_ref,
    ///         &TestType {
    ///             label: "Hello".to_string(),
    ///             nested: NestedItem {
    ///                 field_a: "A".to_string(),
    ///                 field_b: "B".to_string(),
    ///             },
    ///         },
    ///     )
    ///     .await
    ///     .unwrap();
    ///
    /// // Then we can update some fields of a document in the database. For
    /// // example, we can specify a top-level field ("label") or a nested field
    /// // ("nested.fieldA").
    /// let updated_doc: TestType = client
    ///     .update_document_merge(
    ///         &doc_ref,
    ///         &TestType {
    ///             label: "World".to_string(),
    ///             nested: NestedItem {
    ///                 field_a: "C".to_string(),
    ///                 field_b: "D".to_string(),
    ///             },
    ///         },
    ///         &["label", "nested.fieldB"],
    ///     )
    ///     .await
    ///     .unwrap();
    ///
    /// // Only the specified fields are updated. Despite `nested.field_a` having a
    /// // new value in the update, the value in the database is not changed.
    /// assert_eq!(
    ///     updated_doc,
    ///     TestType {
    ///         label: "World".to_string(),
    ///         nested: NestedItem {
    ///             field_a: "A".to_string(), // Notice this field did not change
    ///             field_b: "D".to_string(),
    ///         },
    ///     }
    /// );
    ///
    /// // If we try to update a document that does not exist, we get an error
    /// let result = client
    ///     .update_document_merge::<_, TestType>(
    ///         &collection("greetings").doc("some-non-existing-doc-to-update-merge"),
    ///         &serde_json::json!({ "label": "I will not be written" }),
    ///         &["label"],
    ///     )
    ///     .await;
    ///
    /// assert!(
    ///     matches!(result, Err(FirebaseError::DocumentNotfound(_))),
    ///     "Expected a DocumentNotfound error, got {result:?}",
    /// );
    /// # }
    /// ```
    pub async fn update_document_merge<'de, I: Serialize, O: Deserialize<'de>>(
        &mut self,
        doc_ref: &DocumentReference,
        document: &I,
        fields: &[&str],
    ) -> Result<O, FirebaseError> {
        self.set_document_merge_internal(doc_ref, document, fields, document_exists_precondition())
            .await
    }

    /// Deletes a document from the database. Whether the document exists or not
    /// makes no difference.
    ///
    /// # Examples
    ///
    /// ```
    /// # #[tokio::main]
    /// # async fn main() -> Result<(), Box<dyn std::error::Error>> {
    /// # let mut client = fireplace::firestore::test_helpers::initialise().await.unwrap();
    /// use fireplace::firestore::collection;
    /// use ulid::Ulid;
    ///
    /// let doc_ref = collection("pokemon").doc("pikachu");
    ///
    /// client
    ///     .set_document(&doc_ref, &serde_json::json!({ "name": "Pikachu" }))
    ///     .await?;
    ///
    /// client.delete_document(&doc_ref).await?;
    ///
    /// assert_eq!(
    ///     client.get_document::<serde_json::Value>(&doc_ref).await?,
    ///     None
    /// );
    ///
    /// // We can also just "delete" non-existing documents without error
    /// client
    ///     .delete_document(&collection("pokemon").doc(Ulid::new()))
    ///     .await?;
    /// # Ok(())
    /// # }
    /// ```
    pub async fn delete_document(
        &mut self,
        doc_ref: &DocumentReference,
    ) -> Result<(), FirebaseError> {
        let name = self.get_name_with(doc_ref);

        let request = DeleteDocumentRequest {
            name,
            current_document: None,
        };

        self.client
            .delete_document(request)
            .await
            .context("Failed to delete document")?;

        Ok(())
    }

    /// Deletes a document at the given document reference. Differs from
    /// [delete_document](Self::delete_document), in that this function assumes
    /// that the document already exists, and will return a
    /// [`DocumentNotfound`](FirebaseError::DocumentNotfound) error
    /// if it cannot be found.
    ///
    /// # Examples
    /// ```
    /// # use fireplace::{firestore::collection, error::FirebaseError};
    /// # use serde::{Deserialize, Serialize};
    /// #
    /// # #[tokio::main]
    /// # async fn main() -> Result<(), Box<dyn std::error::Error>> {
    /// # let mut client = fireplace::firestore::test_helpers::initialise().await.unwrap();
    /// #[derive(Debug, Serialize, Deserialize, PartialEq)]
    /// struct Person {
    ///     name: String,
    ///     age: u32,
    /// }
    ///
    /// let doc_ref = collection("people").doc("jake");
    /// let jake = Person {
    ///     name: "Jake".to_string(),
    ///     age: 30,
    /// };
    ///
    /// // We set a document in the database
    /// client.set_document(&doc_ref, &jake).await.unwrap();
    ///
    /// // Then we delete the document
    /// client.delete_existing_document(&doc_ref).await?;
    /// assert_eq!(None, client.get_document::<serde_json::Value>(&doc_ref).await?);
    ///
    /// // If we try to delete a document that does not exist, we get an error
    /// let result = client.delete_existing_document(&doc_ref).await;
    /// assert!(matches!(
    ///     result.unwrap_err(),
    ///     FirebaseError::DocumentNotfound(_),
    /// ));
    /// # Ok(())
    /// # }
    /// ```
    pub async fn delete_existing_document(
        &mut self,
        doc_ref: &DocumentReference,
    ) -> Result<(), FirebaseError> {
        let name = self.get_name_with(doc_ref);

        let request = DeleteDocumentRequest {
            name,
            current_document: document_exists_precondition(),
        };

        self.client
            .delete_document(request)
            .await
            .map_err(not_found_err())?;

        Ok(())
    }

    /// Query a collection for documents that fulfill the given criteria.
    ///
    /// Returns a [`Stream`](futures::stream::Stream) of query results,
    /// allowing you to process results as they are coming in.
    ///
    /// # Examples
    ///
    /// ```
    /// # #[tokio::main]
    /// # async fn main() -> Result<(), Box<dyn std::error::Error>> {
    /// # use fireplace::firestore::collection;
    /// # use serde::{Deserialize, Serialize};
    /// # let mut client = fireplace::firestore::test_helpers::initialise().await?;
    /// #
    /// use fireplace::firestore::query::{filter, ArrayContains, EqualTo};
    /// use futures::TryStreamExt;
    ///
    /// #[derive(Debug, Serialize, Deserialize, PartialEq, Clone)]
    /// struct Pizza {
    ///     name: String,
    ///     toppings: Vec<String>,
    /// }
    ///
    /// // Instantiate our example pizzas
    /// let pepperoni = Pizza {
    ///     name: "Pepperoni".into(),
    ///     toppings: vec!["pepperoni".into(), "cheese".into()],
    /// };
    /// let hawaii = Pizza {
    ///     name: "Hawaii".into(),
    ///     toppings: vec!["pineapple".into(), "ham".into(), "cheese".into()],
    /// };
    ///
    /// // Create the pizzas in the database
    /// client
    ///     .set_document(&collection("pizzas").doc("pepperoni"), &pepperoni)
    ///     .await?;
    /// client
    ///     .set_document(&collection("pizzas").doc("hawaii"), &hawaii)
    ///     .await?;
    ///
    /// // Query for pizzas whose name field is "Hawaii"
    /// let hawaii_results: Vec<Pizza> = client
    ///     .query(&collection("pizzas"), filter("name", EqualTo("Hawaii")))
    ///     .await?
    ///     .try_collect()
    ///     .await?;
    ///
    /// // We expect a single search hit - the hawaii pizza.
    /// assert_eq!(hawaii_results, vec![hawaii.clone()]);
    ///
    /// // Query for pizzas that have a "cheese" entry in the toppings list.
    /// let mut cheese_results: Vec<Pizza> = client
    ///     .query(
    ///         &collection("pizzas"),
    ///         filter("toppings", ArrayContains("cheese")),
    ///     )
    ///     .await?
    ///     .try_collect()
    ///     .await?;
    ///
    /// // We don't have a guaranteed ordering of the query results, so we sort
    /// // them by name to make sure our equality check works.
    /// cheese_results.sort_by(|a, b| a.name.cmp(&b.name));
    ///
    /// // We expect both pizzas to be found
    /// assert_eq!(cheese_results, vec![hawaii, pepperoni]);
    ///
    /// // Query for pizzas with the name "pasta salad".
    /// let mut pasta_salad_results: Vec<Pizza> = client
    ///     .query(&collection("pizzas"), filter("name", EqualTo("pasta salad")))
    ///     .await?
    ///     .try_collect()
    ///     .await?;
    ///
    /// // We expect no results
    /// assert_eq!(pasta_salad_results, vec![]);
    /// # Ok(())
    /// # }
    pub async fn query<'de, 'a, T: Deserialize<'de> + 'a>(
        &'a mut self,
        collection: &CollectionReference,
        filter: Filter<'a>,
    ) -> Result<FirebaseStream<'a, T, FirebaseError>, FirebaseError> {
        let (parent, collection_name) = self.split_collection_parent_and_name(collection);

        self.query_internal(ApiQueryOptions {
            parent,
            collection_name,
            filter: Some(filter),
            limit: None,
            offset: None,
            should_search_descendants: false,
        })
        .await
    }

    /// The same as [`query`](Self::query), but only returns the first result.
    ///
    /// # Examples
    ///
    /// ```
    /// # #[tokio::main]
    /// # async fn main() -> Result<(), Box<dyn std::error::Error>> {
    /// # use fireplace::firestore::collection;
    /// # use serde::{Deserialize, Serialize};
    /// # let mut client = fireplace::firestore::test_helpers::initialise().await?;
    /// #
    /// use fireplace::firestore::query::{filter, EqualTo};
    ///
    /// #[derive(Debug, Serialize, Deserialize, PartialEq, Clone)]
    /// struct Pizza {
    ///     name: String,
    /// }
    ///
    /// let margherita = Pizza {
    ///     name: "Margherita".into(),
    /// };
    ///
    /// client
    ///     .set_document(&collection("pizzas").doc("margherita"), &margherita)
    ///     .await?;
    ///
    /// // Query for the Margherita pizza by name
    /// let mut margherita_result: Option<Pizza> = client
    ///     .query_one(
    ///         &collection("pizzas"),
    ///         filter("name", EqualTo("Margherita")),
    ///     )
    ///     .await?;
    ///
    /// // We expect a single search hit - the margherita pizza.
    /// assert_eq!(margherita_result, Some(margherita.clone()));
    ///
    /// // Query for pizzas with the name "pasta salad".
    /// let mut pasta_salad_result: Option<Pizza> = client
    ///     .query_one(&collection("pizzas"), filter("name", EqualTo("pasta salad")))
    ///     .await?;
    ///
    /// // We expect no results
    /// assert_eq!(pasta_salad_result, None);
    /// # Ok(())
    /// # }
    pub async fn query_one<'de, 'a, T: Deserialize<'de>>(
        &mut self,
        collection: &CollectionReference,
        filter: Filter<'a>,
    ) -> Result<Option<T>, FirebaseError> {
        let (parent, collection_name) = self.split_collection_parent_and_name(collection);

        let mut stream = self
            .query_internal(ApiQueryOptions {
                parent,
                collection_name,
                filter: Some(filter),
                limit: Some(1),
                offset: None,
                should_search_descendants: false,
            })
            .await?;

        stream.try_next().await
    }

    async fn query_internal<'de, 'a, T: Deserialize<'de> + 'a>(
        &'a mut self,
        options: ApiQueryOptions<'a>,
    ) -> Result<FirebaseStream<'a, T, FirebaseError>, FirebaseError> {
        let doc_stream = self
            .query_internal_with_metadata(options)
            .await?
            .map(|doc_res| doc_res.map(|doc| doc.data));

        Ok(doc_stream.boxed())
    }

    async fn query_internal_with_metadata<'de, 'a, T: Deserialize<'de>>(
        &mut self,
        options: ApiQueryOptions<'a>,
    ) -> Result<FirebaseStream<'_, FirestoreDocument<T>, FirebaseError>, FirebaseError> {
        let parent = options.parent.clone();
        let structured_query = self.structured_query_from_options(options)?;

        let request = RunQueryRequest {
            parent,
            query_type: Some(QueryType::StructuredQuery(structured_query)),
            consistency_selector: None,
        };

        let res = self
            .client
            .run_query(request)
            .await
            .context("Failed to run query")?;

        let doc_stream = res
            .into_inner()
            // Some of the "results" coming from the gRPC stream don't represent
            // search hits but rather information about query progress. We just
            // ignore those items.
            .filter_map(|res| future::ready(res.map(|inner| inner.document).transpose()))
            .map(|doc_res| {
                let doc = doc_res.map_err(|e| anyhow!(e))?;
                Ok(FirestoreDocument {
                    data: deserialize_firestore_document_fields::<T>(doc.fields)
                        .map_err(|e| serde_err_with_doc(e, &doc.name))?,
                    id: doc.name,
                    create_time: doc.create_time.map(|t| t.seconds),
                    update_time: doc.update_time.map(|t| t.seconds),
                })
            });

        Ok(doc_stream.boxed())
    }

    /// Fetch all documents from any collection with the given name.
    ///
    /// # Examples
    ///
    /// ```
    /// # #[tokio::main]
    /// # async fn main() -> Result<(), Box<dyn std::error::Error>> {
    /// # let mut client = fireplace::firestore::test_helpers::initialise().await?;
    /// use fireplace::firestore::collection;
    /// use futures::TryStreamExt;
    /// use serde::Deserialize;
    ///
    /// // Populate the database with some documents across different collections which
    /// // we can fetch
    /// client
    ///     .set_document(
    ///         &collection("cities")
    ///             .doc("SF")
    ///             .collection("landmarks")
    ///             .doc("golden-gate"),
    ///         &serde_json::json!({ "name": "Golden Gate Bridge", "type": "bridge" }),
    ///     )
    ///     .await?;
    /// client
    ///     .set_document(
    ///         &collection("cities")
    ///             .doc("SF")
    ///             .collection("landmarks")
    ///             .doc("legion-honor"),
    ///         &serde_json::json!({ "name": "Legion of Honor", "type": "museum" }),
    ///     )
    ///     .await?;
    /// client
    ///     .set_document(
    ///         &collection("cities")
    ///             .doc("TOK")
    ///             .collection("landmarks")
    ///             .doc("national-science-museum"),
    ///         &serde_json::json!({ "name": "National Museum of Nature and Science", "type": "museum" }),
    ///     )
    ///     .await?;
    ///
    /// #[derive(Deserialize, Debug, PartialEq)]
    /// struct Landmark {
    ///     pub name: String,
    ///     pub r#type: String,
    /// }
    ///
    /// let mut landmarks: Vec<Landmark> = client
    ///     .collection_group("landmarks")
    ///     .await?
    ///     .try_collect()
    ///     .await?;
    ///
    /// // We don't know which order the documents will be returned in, so we sort them
    /// landmarks.sort_by(|a, b| a.name.cmp(&b.name));
    ///
    /// assert_eq!(
    ///     landmarks,
    ///     vec![
    ///         Landmark {
    ///             name: "Golden Gate Bridge".to_string(),
    ///             r#type: "bridge".to_string()
    ///         },
    ///         Landmark {
    ///             name: "Legion of Honor".to_string(),
    ///             r#type: "museum".to_string()
    ///         },
    ///         Landmark {
    ///             name: "National Museum of Nature and Science".to_string(),
    ///             r#type: "museum".to_string()
    ///         },
    ///     ]
    /// );
    /// # Ok(())
    /// # }
    /// ```
    pub async fn collection_group<'de, 'a, T: Deserialize<'de> + 'a>(
        &'a mut self,
        collection_name: impl Into<String>,
    ) -> Result<FirebaseStream<'a, T, FirebaseError>, FirebaseError> {
        self.query_internal(ApiQueryOptions {
            parent: self.root_resource_path.clone(),
            collection_name: collection_name.into(),
            filter: None,
            limit: None,
            offset: None,
            should_search_descendants: true,
        })
        .await
    }

    /// Query documents from any collection with the given name. This requires
    /// you to create a collection group index in the Firebase console,
    /// otherwise you will get an error telling you what to do.
    ///
    /// # Examples
    ///
    /// ```
    /// # #[tokio::main]
    /// # async fn main() -> Result<(), Box<dyn std::error::Error>> {
    /// # let mut client = fireplace::firestore::test_helpers::initialise().await?;
    /// use fireplace::firestore::{
    ///     collection,
    ///     query::{filter, EqualTo},
    /// };
    /// use futures::TryStreamExt;
    /// use serde::Deserialize;
    ///
    /// client
    ///     .set_document(
    ///         &collection("cities")
    ///             .doc("SF")
    ///             .collection("landmarks")
    ///             .doc("golden-gate"),
    ///         &serde_json::json!({ "name": "Golden Gate Bridge", "type": "bridge" }),
    ///     )
    ///     .await?;
    /// client
    ///     .set_document(
    ///         &collection("cities")
    ///             .doc("SF")
    ///             .collection("landmarks")
    ///             .doc("legion-honor"),
    ///         &serde_json::json!({ "name": "Legion of Honor", "type": "museum" }),
    ///     )
    ///     .await?;
    /// client
    ///     .set_document(
    ///         &collection("cities")
    ///             .doc("TOK")
    ///             .collection("landmarks")
    ///             .doc("national-science-museum"),
    ///         &serde_json::json!({ "name": "National Museum of Nature and Science", "type": "museum" }),
    ///     )
    ///     .await?;
    ///
    /// #[derive(Deserialize, Debug, PartialEq)]
    /// struct Landmark {
    ///     pub name: String,
    ///     pub r#type: String,
    /// }
    ///
    /// let mut landmarks: Vec<Landmark> = client
    ///     .collection_group_query("landmarks", filter("type", EqualTo("museum")))
    ///     .await?
    ///     .try_collect()
    ///     .await?;
    ///
    /// landmarks.sort_by(|a, b| a.name.cmp(&b.name));
    ///
    /// assert_eq!(
    ///     landmarks,
    ///     vec![
    ///         Landmark {
    ///             name: "Legion of Honor".to_string(),
    ///             r#type: "museum".to_string()
    ///         },
    ///         Landmark {
    ///             name: "National Museum of Nature and Science".to_string(),
    ///             r#type: "museum".to_string()
    ///         },
    ///     ]
    /// );
    /// # Ok(())
    /// # }
    /// ```
    pub async fn collection_group_query<'de, 'a, T: Deserialize<'de> + 'a>(
        &'a mut self,
        collection_name: impl Into<String>,
        filter: Filter<'a>,
    ) -> Result<FirebaseStream<'a, T, FirebaseError>, FirebaseError> {
        self.query_internal(ApiQueryOptions {
            parent: self.root_resource_path.clone(),
            collection_name: collection_name.into(),
            filter: Some(filter),
            limit: None,
            offset: None,
            should_search_descendants: true,
        })
        .await
    }

    /// Queries documents from any collection with the given name, similarly to
    /// `collection_group_query`, but returns documents with metadata instead. The
    /// metadata contains information about the document ID and when it was created
    /// or updated. This requires you to create a collection group index in the
    /// Firebase console, otherwise you will get an error telling you what to do.
    ///
    /// # Examples
    ///
    /// ```
    /// # #[tokio::main]
    /// # async fn main() -> Result<(), Box<dyn std::error::Error>> {
    /// # let mut client = fireplace::firestore::test_helpers::initialise().await?;
    /// use fireplace::firestore::{
    ///     collection,
    ///     query::{filter, EqualTo},
    /// };
    /// use futures::TryStreamExt;
    /// use serde::Deserialize;
    /// use fireplace::firestore::client::FirestoreDocument;
    ///
    /// client
    ///     .set_document(
    ///         &collection("cities")
    ///             .doc("SF")
    ///             .collection("landmarks")
    ///             .doc("golden-gate"),
    ///         &serde_json::json!({ "name": "Golden Gate Bridge", "type": "bridge" }),
    ///     )
    ///     .await?;
    /// client
    ///     .set_document(
    ///         &collection("cities")
    ///             .doc("SF")
    ///             .collection("landmarks")
    ///             .doc("legion-honor"),
    ///         &serde_json::json!({ "name": "Legion of Honor", "type": "museum" }),
    ///     )
    ///     .await?;
    /// client
    ///     .set_document(
    ///         &collection("cities")
    ///             .doc("TOK")
    ///             .collection("landmarks")
    ///             .doc("national-science-museum"),
    ///         &serde_json::json!({ "name": "National Museum of Nature and Science", "type": "museum" }),
    ///     )
    ///     .await?;
    ///
    /// #[derive(Deserialize, Debug, PartialEq)]
    /// struct Landmark {
    ///     pub name: String,
    ///     pub r#type: String,
    /// }
    ///
    /// let mut landmarks: Vec<FirestoreDocument<Landmark>> = client
    ///     .collection_group_query_with_metadata("landmarks", filter("type", EqualTo("museum")))
    ///     .await?
    ///     .try_collect()
    ///     .await?;
    ///
    /// landmarks.sort_by(|a, b| a.data.name.cmp(&b.data.name));
    ///
    /// assert_eq!(landmarks[0].data.name, "Legion of Honor".to_string());
    /// assert!(landmarks[0].id.ends_with("cities/SF/landmarks/legion-honor"));
    /// assert_eq!(landmarks[0].create_time, landmarks[0].update_time);
    ///
    /// assert_eq!(landmarks[1].data.name, "National Museum of Nature and Science".to_string());
    /// assert!(landmarks[1].id.ends_with("cities/TOK/landmarks/national-science-museum"));
    /// assert_eq!(landmarks[1].create_time, landmarks[1].update_time);
    ///
    /// # Ok(())
    /// # }
    /// ```
    pub async fn collection_group_query_with_metadata<'de, 'a, T: Deserialize<'de>>(
        &mut self,
        collection_name: impl Into<String>,
        filter: Filter<'a>,
    ) -> Result<FirebaseStream<'_, FirestoreDocument<T>, FirebaseError>, FirebaseError> {
        self.query_internal_with_metadata(ApiQueryOptions {
            parent: self.root_resource_path.clone(),
            collection_name: collection_name.into(),
            filter: Some(filter),
            limit: None,
            offset: None,
            should_search_descendants: true,
        })
        .await
    }

    /// Fetches all documents in the given collection. This skips documents that
    /// have no fields, which Firebase calls "missing documents".
    ///
    /// # Examples
    ///
    /// ```
    /// # #[tokio::main]
    /// # async fn main() -> Result<(), Box<dyn std::error::Error>> {
    /// # let mut client = fireplace::firestore::test_helpers::initialise().await?;
    /// use fireplace::firestore::collection;
    /// use futures::TryStreamExt;
    /// use serde::Deserialize;
    ///
    /// let emojis = vec![("computer", "💻"), ("coffee", "☕")];
    ///
    /// for (id, symbol) in emojis {
    ///     client
    ///         .set_document(
    ///             &collection("emojis").doc(id),
    ///             &serde_json::json!({ "symbol": symbol }),
    ///         )
    ///         .await?;
    /// }
    ///
    /// #[derive(Deserialize, Debug, PartialEq, Eq, PartialOrd, Ord)]
    /// struct Emoji {
    ///     symbol: String,
    /// }
    ///
    /// let mut docs: Vec<Emoji> = client
    ///     .get_documents(&collection("emojis"))
    ///     .await?
    ///     .try_collect()
    ///     .await?;
    ///
    /// docs.sort();
    ///
    /// assert_eq!(
    ///     docs,
    ///     vec![
    ///         Emoji {
    ///             symbol: "☕".into()
    ///         },
    ///         Emoji {
    ///             symbol: "💻".into()
    ///         },
    ///     ]
    /// );
    /// # Ok(())
    /// # }
    /// ```
    pub async fn get_documents<'a, T: DeserializeOwned + Send + 'a>(
        &'a mut self,
        collection_ref: &CollectionReference,
    ) -> Result<FirebaseStream<'a, T, FirebaseError>, FirebaseError> {
        let (parent, collection_name) = self.split_collection_parent_and_name(collection_ref);

        self.query_internal(ApiQueryOptions {
            parent,
            collection_name,
            filter: None,
            limit: None,
            offset: None,
            should_search_descendants: false,
        })
        .await
    }

    pub async fn run_query<'de, 'a, T: Deserialize<'de> + 'a>(
        &'a mut self,
        query: impl FirestoreQuery<'a>,
    ) -> Result<FirebaseStream<'a, T, FirebaseError>, FirebaseError> {
        let options = ApiQueryOptions::from_query(self, query);
        self.query_internal(options).await
    }

    pub async fn run_query_with_metadata<'de, 'a, T: Deserialize<'de> + 'a>(
        &'a mut self,
        query: impl FirestoreQuery<'a>,
    ) -> Result<FirebaseStream<'a, FirestoreDocument<T>, FirebaseError>, FirebaseError> {
        let options = ApiQueryOptions::from_query(self, query);
        self.query_internal_with_metadata(options).await
    }

    /// Counts the number of documents that would be returned by the given query.
    ///
    /// The counting itself is done server-side by Firestore, so using this
    /// function will be more efficient than executing the query and counting
    /// how many documents were returned.
    ///
    /// # Examples
    ///
    /// ```
    /// # #[tokio::main]
    /// # async fn main() -> Result<(), Box<dyn std::error::Error>> {
    /// # let mut client = fireplace::firestore::test_helpers::initialise().await?;
    /// use fireplace::firestore::{
    ///     collection, collection_group,
    ///     query::{filter, EqualTo},
    /// };
    ///
    /// let landmarks = vec![
    ///     (
    ///         ("SF", "golden-gate"),
    ///         serde_json::json!({ "name": "Golden Gate Bridge", "type": "bridge" }),
    ///     ),
    ///     (
    ///         ("SF", "legion-honor"),
    ///         serde_json::json!({ "name": "Legion of Honor", "type": "museum" }),
    ///     ),
    ///     (
    ///         ("TOK", "national-science-museum"),
    ///         serde_json::json!({ "name": "National Museum of Nature and Science", "type": "museum" }),
    ///     ),
    /// ];
    ///
    /// for ((city, landmark_id), landmark_data) in landmarks {
    ///     client
    ///         .set_document(
    ///             &collection("cities")
    ///                 .doc(city)
    ///                 .collection("landmarks")
    ///                 .doc(landmark_id),
    ///             &landmark_data,
    ///         )
    ///         .await?;
    /// }
    ///
    /// let number_of_museums = client
    ///     .count(collection_group("landmarks").with_filter(filter("type", EqualTo("museum"))))
    ///     .await?;
    ///
    /// assert_eq!(number_of_museums, 2);
    ///
    /// let number_of_landmarks_in_san_francisco = client
    ///     .count(collection("cities").doc("SF").collection("landmarks"))
    ///     .await?;
    ///
    /// assert_eq!(number_of_landmarks_in_san_francisco, 2);
    ///
    /// let number_of_museums_in_san_francisco = client
    ///     .count(
    ///         collection("cities")
    ///             .doc("SF")
    ///             .collection("landmarks")
    ///             .with_filter(filter("type", EqualTo("museum"))),
    ///     )
    ///     .await?;
    ///
    /// assert_eq!(number_of_museums_in_san_francisco, 1);
    /// # Ok(())
    /// # }
    /// ```
    pub async fn count<'a>(
        &'a mut self,
        query: impl FirestoreQuery<'a>,
    ) -> Result<u64, FirebaseError> {
        let options = ApiQueryOptions::from_query(self, query);

        self.count_internal(options).await
    }

    async fn count_internal<'a>(
        &'a mut self,
        options: ApiQueryOptions<'a>,
    ) -> Result<u64, FirebaseError> {
        let parent = options.parent.clone();
        let structured_query = self.structured_query_from_options(options)?;

        let aggregation_request = RunAggregationQueryRequest {
            parent,
            query_type: Some(
                run_aggregation_query_request::QueryType::StructuredAggregationQuery(
                    StructuredAggregationQuery {
                        query_type: Some(structured_aggregation_query::QueryType::StructuredQuery(
                            structured_query,
                        )),
                        aggregations: vec![structured_aggregation_query::Aggregation {
                            alias: "doc_count".to_string(),
                            operator: Some(aggregation::Operator::Count(aggregation::Count {
                                up_to: None,
                            })),
                        }],
                    },
                ),
            ),
            consistency_selector: None,
        };

        let res = self
            .client
            .run_aggregation_query(aggregation_request)
            .await
            .context("Failed to run count aggregation query")?;

        let count = res
            .into_inner()
            .filter_map(|res| future::ready(res.map(|inner| inner.result).transpose()))
            .map(|agg_res| -> Result<u64, FirebaseError> {
                let agg = agg_res.map_err(|e| anyhow!(e))?;
                let doc_count_value = agg
                    .aggregate_fields
                    .get("doc_count")
                    .context("Failed to get count from response")?;

                let doc_count = match doc_count_value.value_type {
                    Some(ValueType::IntegerValue(doc_count)) if doc_count >= 0 => doc_count as u64,
                    ref v => {
                        return Err(FirebaseError::Other(anyhow::anyhow!(
                            "Unexpected value type for count: {v:?}"
                        )))
                    }
                };

                Ok(doc_count)
            })
            .next()
            .await
            .context("No count returned from aggregation query")??;

        Ok(count)
    }

    /// Fetches all documents from the given iterator of document references.
    ///
    /// Documents are not guaranteed to be returned in the same order as they
    /// were given in the iterator. If you need that guarantee, use
    /// [`batch_get_documents_ordered`](Self::batch_get_documents_ordered).
    ///
    /// The returned stream will contain `Ok(FirestoreDocument<T>)` for each
    /// document that was found, and `Err(String)` for each document that was not
    /// found, with the string being the path of the missing document.
    pub async fn batch_get_documents<'de, 'a, T: Deserialize<'de>>(
        &'a mut self,
        documents: impl IntoIterator<Item = &'a DocumentReference>,
    ) -> Result<FirebaseStream<Result<FirestoreDocument<T>, String>, FirebaseError>, FirebaseError>
    {
        let doc_refs = documents
            .into_iter()
            .map(|doc_ref| self.get_name_with(doc_ref))
            .collect::<Vec<_>>();

        let res = self
            .client
            .batch_get_documents(BatchGetDocumentsRequest {
                database: self.database_path.clone(),
                documents: doc_refs,
                mask: None,
                consistency_selector: None,
            })
            .await
            .context("Failed to run batch get documents request")?;

        let doc_stream = res
            .into_inner()
            // Some of the "results" coming from the gRPC stream don't represent
            // search hits but rather information about "the transaction". We just
            // ignore those items.
            .filter_map(|res| future::ready(res.map(|inner| inner.result).transpose()))
            .map(|batch_get_res| {
                let doc = match batch_get_res.map_err(|e| anyhow!(e))? {
                    batch_get_documents_response::Result::Found(document) => document,
                    batch_get_documents_response::Result::Missing(doc_path) => {
                        return Ok(Err(doc_path))
                    }
                };

                let deserialised = FirestoreDocument {
                    data: deserialize_firestore_document_fields::<T>(doc.fields)
                        .map_err(|e| serde_err_with_doc(e, &doc.name))?,
                    id: doc.name,
                    create_time: doc.create_time.map(|t| t.seconds),
                    update_time: doc.update_time.map(|t| t.seconds),
                };

                Ok(Ok(deserialised))
            });

        Ok(doc_stream.boxed())
    }

    /// Fetches all documents from the given slice of document references.
    /// Just like [`batch_get_documents`](Self::batch_get_documents), but returns
    /// the documents in the same order as they were given.
    ///
    /// This has the downside of not being able to return a stream since the
    /// Firestore API does not support ordering the results. Instead, this method
    /// will fetch all the specified documents and return them in a `Vec` of
    /// `Option<T>`, where `None` indicates that the document at that index could
    /// not be found.
    pub async fn batch_get_documents_ordered<'de, 'a, T: Deserialize<'de>>(
        &'a mut self,
        documents: &[DocumentReference],
    ) -> Result<Vec<Option<T>>, FirebaseError> {
        let indices = documents
            .iter()
            .enumerate()
            .map(|(i, doc_ref)| (self.get_name_with(doc_ref), i))
            .collect::<HashMap<_, _>>();

        let mut doc_stream = self.batch_get_documents(documents).await?;

        // Cannot use vec![None; documents.len()] because it would require T: Clone
        let mut results = Vec::new();
        results.resize_with(documents.len(), || None);

        while let Some(result) = doc_stream.try_next().await? {
            let doc = match result {
                Ok(doc) => doc,
                Err(_) => continue,
            };

            let index = indices.get(&doc.id).with_context(|| {
                format!("Firestore returned an unexpected document: {}", doc.id)
            })?;

            results[*index] = Some(doc.data);
        }

        Ok(results)
    }

    fn structured_query_from_options(
        &self,
        options: ApiQueryOptions<'_>,
    ) -> Result<StructuredQuery, FirebaseError> {
        let grpc_filter = options
            .filter
            .map(|f| try_into_grpc_filter(f, &self.root_resource_path))
            .transpose()?;

        let structured_query = StructuredQuery {
            select: None,
            from: vec![CollectionSelector {
                collection_id: options.collection_name,
                all_descendants: options.should_search_descendants,
            }],
            r#where: grpc_filter,
            order_by: vec![],
            start_at: None,
            end_at: None,
            offset: options.offset.unwrap_or(0),
            limit: options.limit,
        };

        Ok(structured_query)
    }

    pub(crate) fn get_name_with(&self, item: impl Display) -> String {
        format!("{}/{}", self.root_resource_path, item)
    }

    fn split_collection_parent_and_name(
        &self,
        collection: &CollectionReference,
    ) -> (String, String) {
        let parent = collection
            .parent()
            .map(|p| self.get_name_with(p))
            .unwrap_or_else(|| self.root_resource_path.clone());
        let name = collection.name().to_string();

        (parent, name)
    }

    pub(crate) fn root_resource_path(&self) -> &str {
        &self.root_resource_path
    }

    fn serializer(&self) -> DocumentSerializer {
        DocumentSerializer::new(self.root_resource_path.clone())
    }
}

fn serde_err_with_doc(err: crate::firestore::serde::Error, doc: impl AsRef<str>) -> FirebaseError {
    FirebaseError::FirestoreSerdeError {
        source: err,
        document: Some(strip_reference_prefix(doc.as_ref())),
    }
}

fn document_exists_precondition() -> Option<Precondition> {
    Some(Precondition {
        condition_type: Some(ConditionType::Exists(true)),
    })
}

fn not_found_err() -> fn(Status) -> FirebaseError {
    |err| {
        if err.code() == tonic::Code::NotFound {
            FirebaseError::DocumentNotfound(err.message().to_string())
        } else {
            anyhow!(err).into()
        }
    }
}

#[cfg(test)]
mod tests {
    #[test]
    fn implements_send() {
        fn assert_send<T: Send>() {}
        assert_send::<super::FirestoreClient>();
    }
}<|MERGE_RESOLUTION|>--- conflicted
+++ resolved
@@ -143,12 +143,8 @@
             create_auth_interceptor(token_provider.clone()),
         );
 
-<<<<<<< HEAD
         let database_path = format!("projects/{project_id}/databases/(default)");
         let root_resource_path = format!("{database_path}/documents");
-=======
-        let resource_path = format!("projects/{project_id}/databases/(default)/documents");
->>>>>>> 5702c6c2
 
         Self {
             client: service,
